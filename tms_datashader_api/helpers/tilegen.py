--- conflicted
+++ resolved
@@ -681,7 +681,6 @@
             # Find number of pixels in required image
             pixels = tile_height_px * tile_width_px
 
-<<<<<<< HEAD
             agg = ds.Canvas(
                 plot_width=tile_width_px,
                 plot_height=tile_height_px,
@@ -708,12 +707,6 @@
             elif span_range == "wide":
                 span = [0, math.log(1e9)]
                 min_alpha = 50
-=======
-            if len(df.index) == 0:
-                img = gen_empty(tile_width_px, tile_height_px)
-                if params.get("debug"):
-                    img = gen_debug_overlay(img, "%s/%s/%s" % (z, x, y))
->>>>>>> 5d933abb
             else:
                 assert estimated_points_per_tile is not None
                 span = [0, math.log(max(estimated_points_per_tile * 2, 2))]
@@ -744,7 +737,6 @@
             else:
                 points_img = tf.spread(points_img, 2, shape='square')
 
-<<<<<<< HEAD
             #Stack end markers onto the tracks
             img = tf.stack(img, points_img)
 
@@ -753,15 +745,8 @@
                 # Put hashing on image to indicate that it is over maximum
                 current_app.logger.info("Generating overlay for tile")
                 img = gen_overlay(img)
-=======
-                img = img.to_bytesio().read()
-                if metrics.get("over_max"):
-                    # Put hashing on image to indicate that it is over maximum
-                    current_app.logger.info("Generating overlay for tile")
-                    img = gen_overlay(img)
-                elif metrics.get("aborted"):
-                    img = gen_overlay(img, color=(128, 128, 128, 64))
->>>>>>> 5d933abb
+            elif metrics.get("aborted"):
+                img = gen_overlay(img, color=(128, 128, 128, 64))
 
         if params.get("debug"):
             img = gen_debug_overlay(img, "%s/%s/%s" % (z, x, y))
